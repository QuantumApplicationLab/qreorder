--- conflicted
+++ resolved
@@ -1,12 +1,6 @@
-<<<<<<< HEAD
-<!--
-SPDX-FileCopyrightText: 2024 2024 Quantum Application Lab
-
-SPDX-License-Identifier: Apache-2.0
--->
-
-=======
->>>>>>> b68f463b
+# SPDX-FileCopyrightText: 2024 Quantum Application Lab
+#
+# SPDX-License-Identifier: Apache-2.0
 # qreorder
 
 **qreorder** is a specialized tool for reordering matrices using quantum annealing to maintain sparsity after LU decomposition, known as fill-in minimization. This approach is essential for quantum and classical computing applications where efficient matrix factorization is critical. The implemented approach solves multiple QUBO's for the equivalent chordal completion problem while iteratively increasing constraints using 'Bender's Cuts'. 
@@ -43,15 +37,10 @@
 2. Methods for creating the QUBO formulation for solving the chordal completion problem in qreorder/quantum/qubo.py.
 3. The BenderQUBO class in qreorder/quantum/bender.py for organizing an optimization routine that iteratively adds constraints to a QUBO formulation.
 4. The quantum solver in qreorder/quantum/quantum_solver.py is the class that combines all the above and uses methods to output an optimized reorder for an input matrix.
-<<<<<<< HEAD
+
 
 ## Features
 
-=======
-
-## Features
-
->>>>>>> b68f463b
 - **Quantum Annealing for Sparsity**: Uses quantum annealing techniques to optimize matrix reordering for LU decomposition, ensuring minimal fill-in.
 - **Matrix File Support**: Supports input/output with `.csv` files for easy integration with other data processing tools.
 
